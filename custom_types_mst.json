{
<<<<<<< HEAD
  "runtime_id": 23,
=======
  "runtime_id": 22,
>>>>>>> e2ba8fbf
  "versioning": [
    {
      "runtime_range": [
        1,
        null
      ],
      "types": {
        "String": "Text",
        "FixedU128": "u128",
        "U256": "u256",
        "Sr25519Public": "[u8; 32]",
        "SessionKeys2": "(Sr25519Public, Sr25519Public)",
        "SessionKeys3": "(Sr25519Public, Sr25519Public, Sr25519Public)",
        "Address": "AccountIdAddress",
        "Amount": "i128",
        "AmountOf": "Amount",
        "AssetId32": "[u8; 32]",
        "AssetId": "AssetId32",
        "AssetIdOf": "AssetId",
        "AssetInfo": {
          "type": "struct",
          "type_mapping": [
            [
              "asset_id",
              "AssetId"
            ],
            [
              "symbol",
              "AssetSymbolStr"
            ],
            [
              "name",
              "AssetNameStr"
            ],
            [
              "precision",
              "u8"
            ],
            [
              "is_mintable",
              "bool"
            ]
          ]
        },
        "AssetKind": {
          "type": "enum",
          "value_list": [
            "Thischain",
            "Sidechain",
            "SidechainOwned"
          ]
        },
        "AssetName": "Vec<u8>",
        "AssetNameStr": "String",
        "AssetRecord": "Null",
        "AssetSymbol": "Vec<u8>",
        "AssetSymbolStr": "String",
        "Balance": "u128",
        "BalanceInfo": {
          "type": "struct",
          "type_mapping": [
            [
              "balance",
              "Balance"
            ]
          ]
        },
        "BalancePrecision": "u8",
        "BasisPoints": "u16",
        "BridgeNetworkId": "u32",
        "NetworkId": "BridgeNetworkId",
        "BridgeStatus": {
          "type": "enum",
          "value_list": [
            "Initialized",
            "Migrating"
          ]
        },
        "BridgeTimepoint": {
          "type": "struct",
          "type_mapping": [
            [
              "height",
              "MultiChainHeight"
            ],
            [
              "index",
              "u32"
            ]
          ]
        },
        "ChangePeersContract": {
          "type": "enum",
          "value_list": [
            "XOR",
            "VAL"
          ]
        },
        "ChargeFeeInfo": {
          "type": "struct",
          "type_mapping": [
            [
              "tip",
              "Compact<Balance>"
            ],
            [
              "target_asset_id",
              "AssetId"
            ]
          ]
        },
        "ContentSource": "Vec<u8>",
        "CurrencyId": "AssetId",
        "CurrencyIdEncoded": {
          "type": "enum",
          "type_mapping": [
            [
              "AssetId",
              "H256"
            ],
            [
              "TokenAddress",
              "H160"
            ]
          ]
        },
        "CurrencyIdOf": "AssetId",
        "T::AccountId": "AccountId",
        "CustomInfo": {
          "type": "struct",
          "type_mapping": [
            [
              "amount",
              "Balance"
            ]
          ]
        },
        "DEXId": "u32",
        "DEXIdOf": "DEXId",
        "DEXInfo": {
          "type": "struct",
          "type_mapping": [
            [
              "base_asset_id",
              "AssetId"
            ],
            [
              "default_fee",
              "BasisPoints"
            ],
            [
              "default_protocol_fee",
              "BasisPoints"
            ]
          ]
        },
        "Description": "Vec<u8>",
        "DispatchErrorWithPostInfoTPostDispatchInfo": {
          "type": "struct",
          "type_mapping": [
            [
              "post_info",
              "PostDispatchInfo"
            ],
            [
              "error",
              "DispatchError"
            ]
          ]
        },
        "DispatchResultWithPostInfo": {
          "type": "enum",
          "type_mapping": [
            [
              "Ok",
              "PostDispatchInfo"
            ],
            [
              "Err",
              "DispatchErrorWithPostInfoTPostDispatchInfo"
            ]
          ]
        },
        "DistributionAccounts": "Null",
        "Duration": "Null",
        "EthBridgeStorageVersion": {
          "type": "enum",
          "value_list": [
            "V1",
            "V2RemovePendingTransfers"
          ]
        },
        "EthPeersSync": {
          "type": "struct",
          "type_mapping": [
            [
              "is_bridge_ready",
              "bool"
            ],
            [
              "is_xor_ready",
              "bool"
            ],
            [
              "is_val_ready",
              "bool"
            ]
          ]
        },
        "Farm": "Null",
        "FarmId": "u64",
        "Farmer": "Null",
        "FilterMode": {
          "type": "enum",
          "value_list": [
            "Disabled",
            "ForbidSelected",
            "AllowSelected"
          ]
        },
        "Fixed": "FixedU128",
        "FixedBytes": "Vec<u8>",
        "HolderId": "AccountId",
        "IncomingAddToken": {
          "type": "struct",
          "type_mapping": [
            [
              "token_address",
              "EthereumAddress"
            ],
            [
              "asset_id",
              "AssetId"
            ],
            [
              "precision",
              "BalancePrecision"
            ],
            [
              "symbol",
              "AssetSymbol"
            ],
            [
              "name",
              "AssetName"
            ],
            [
              "author",
              "AccountId"
            ],
            [
              "tx_hash",
              "H256"
            ],
            [
              "at_height",
              "u64"
            ],
            [
              "timepoint",
              "BridgeTimepoint"
            ],
            [
              "network_id",
              "BridgeNetworkId"
            ]
          ]
        },
        "IncomingCancelOutgoingRequest": {
          "type": "struct",
          "type_mapping": [
            [
              "outgoing_request",
              "OutgoingRequest"
            ],
            [
              "outgoing_request_hash",
              "H256"
            ],
            [
              "initial_request_hash",
              "H256"
            ],
            [
              "tx_input",
              "Vec<u8>"
            ],
            [
              "author",
              "AccountId"
            ],
            [
              "tx_hash",
              "H256"
            ],
            [
              "at_height",
              "u64"
            ],
            [
              "timepoint",
              "BridgeTimepoint"
            ],
            [
              "network_id",
              "BridgeNetworkId"
            ]
          ]
        },
        "IncomingChangePeers": {
          "type": "struct",
          "type_mapping": [
            [
              "peer_account_id",
              "AccountId"
            ],
            [
              "peer_address",
              "EthereumAddress"
            ],
            [
              "added",
              "bool"
            ],
            [
              "author",
              "AccountId"
            ],
            [
              "tx_hash",
              "H256"
            ],
            [
              "at_height",
              "u64"
            ],
            [
              "timepoint",
              "BridgeTimepoint"
            ],
            [
              "network_id",
              "BridgeNetworkId"
            ]
          ]
        },
        "IncomingChangePeersCompat": {
          "type": "struct",
          "type_mapping": [
            [
              "peer_account_id",
              "AccountId"
            ],
            [
              "peer_address",
              "EthereumAddress"
            ],
            [
              "added",
              "bool"
            ],
            [
              "contract",
              "ChangePeersContract"
            ],
            [
              "author",
              "AccountId"
            ],
            [
              "tx_hash",
              "H256"
            ],
            [
              "at_height",
              "u64"
            ],
            [
              "timepoint",
              "BridgeTimepoint"
            ],
            [
              "network_id",
              "BridgeNetworkId"
            ]
          ]
        },
        "IncomingMarkAsDoneRequest": {
          "type": "struct",
          "type_mapping": [
            [
              "outgoing_request_hash",
              "H256"
            ],
            [
              "initial_request_hash",
              "H256"
            ],
            [
              "author",
              "AccountId"
            ],
            [
              "at_height",
              "u64"
            ],
            [
              "timepoint",
              "BridgeTimepoint"
            ],
            [
              "network_id",
              "BridgeNetworkId"
            ]
          ]
        },
        "IncomingMetaRequestKind": {
          "type": "enum",
          "value_list": [
            "CancelOutgoingRequest",
            "MarkAsDone"
          ]
        },
        "IncomingMigrate": {
          "type": "struct",
          "type_mapping": [
            [
              "new_contract_address",
              "EthereumAddress"
            ],
            [
              "author",
              "AccountId"
            ],
            [
              "tx_hash",
              "H256"
            ],
            [
              "at_height",
              "u64"
            ],
            [
              "timepoint",
              "BridgeTimepoint"
            ],
            [
              "network_id",
              "BridgeNetworkId"
            ]
          ]
        },
        "IncomingPrepareForMigration": {
          "type": "struct",
          "type_mapping": [
            [
              "author",
              "AccountId"
            ],
            [
              "tx_hash",
              "H256"
            ],
            [
              "at_height",
              "u64"
            ],
            [
              "timepoint",
              "BridgeTimepoint"
            ],
            [
              "network_id",
              "BridgeNetworkId"
            ]
          ]
        },
        "IncomingRequest": {
          "type": "enum",
          "type_mapping": [
            [
              "Transfer",
              "IncomingTransfer"
            ],
            [
              "AddToken",
              "IncomingAddToken"
            ],
            [
              "ChangePeers",
              "IncomingChangePeers"
            ],
            [
              "CancelOutgoingRequest",
              "IncomingCancelOutgoingRequest"
            ],
            [
              "MarkAsDone",
              "IncomingMarkAsDoneRequest"
            ],
            [
              "PrepareForMigration",
              "IncomingPrepareForMigration"
            ],
            [
              "Migrate",
              "IncomingMigrate"
            ]
          ]
        },
        "IncomingRequestKind": {
          "type": "enum",
          "type_mapping": [
            [
              "Transaction",
              "IncomingTransactionRequestKind"
            ],
            [
              "Meta",
              "IncomingMetaRequestKind"
            ]
          ]
        },
        "IncomingTransactionRequestKind": {
          "type": "enum",
          "value_list": [
            "Transfer",
            "AddAsset",
            "AddPeer",
            "RemovePeer",
            "PrepareForMigration",
            "Migrate",
            "AddPeerCompat",
            "RemovePeerCompat",
            "TransferXOR"
          ]
        },
        "IncomingTransfer": {
          "type": "struct",
          "type_mapping": [
            [
              "from",
              "EthereumAddress"
            ],
            [
              "to",
              "AccountId"
            ],
            [
              "asset_id",
              "AssetId"
            ],
            [
              "asset_kind",
              "AssetKind"
            ],
            [
              "amount",
              "Balance"
            ],
            [
              "author",
              "AccountId"
            ],
            [
              "tx_hash",
              "H256"
            ],
            [
              "at_height",
              "u64"
            ],
            [
              "timepoint",
              "BridgeTimepoint"
            ],
            [
              "network_id",
              "BridgeNetworkId"
            ]
          ]
        },
        "Keys": "SessionKeys3",
        "LPRewardsInfo": {
          "type": "struct",
          "type_mapping": [
            [
              "amount",
              "Balance"
            ],
            [
              "currency",
              "AssetId"
            ],
            [
              "reason",
              "RewardReason"
            ]
          ]
        },
        "LPSwapOutcomeInfo": {
          "type": "struct",
          "type_mapping": [
            [
              "amount",
              "Balance"
            ],
            [
              "fee",
              "Balance"
            ],
            [
              "rewards",
              "Vec<LPRewardsInfo>"
            ],
            [
              "amount_without_impact",
              "Balance"
            ]
          ]
        },
        "LiquiditySourceType": {
          "type": "enum",
          "value_list": [
            "XYKPool",
            "BondingCurvePool",
            "MulticollateralBondingCurvePool",
            "MockPool",
            "MockPool2",
            "MockPool3",
            "MockPool4",
            "XSTPool"
          ]
        },
        "LoadIncomingMetaRequest": {
          "type": "struct",
          "type_mapping": [
            [
              "author",
              "AccountId"
            ],
            [
              "hash",
              "H256"
            ],
            [
              "timepoint",
              "BridgeTimepoint"
            ],
            [
              "kind",
              "IncomingMetaRequestKind"
            ],
            [
              "network_id",
              "BridgeNetworkId"
            ]
          ]
        },
        "LoadIncomingRequest": {
          "type": "enum",
          "type_mapping": [
            [
              "Transaction",
              "LoadIncomingTransactionRequest"
            ],
            [
              "Meta",
              "(LoadIncomingMetaRequest, H256)"
            ]
          ]
        },
        "LoadIncomingTransactionRequest": {
          "type": "struct",
          "type_mapping": [
            [
              "author",
              "AccountId"
            ],
            [
              "hash",
              "H256"
            ],
            [
              "timepoint",
              "BridgeTimepoint"
            ],
            [
              "kind",
              "IncomingTransactionRequestKind"
            ],
            [
              "network_id",
              "BridgeNetworkId"
            ]
          ]
        },
        "LockInfo": {
          "type": "struct",
          "type_mapping": [
            [
              "pool_tokens",
              "Balance"
            ],
            [
              "unlocking_block",
              "BlockNumber"
            ],
            [
              "asset_a",
              "AssetId"
            ],
            [
              "asset_b",
              "AssetId"
            ]
          ]
        },
        "LookupSource": "AccountId",
        "MarketMakerInfo": {
          "type": "struct",
          "type_mapping": [
            [
              "count",
              "u32"
            ],
            [
              "volume",
              "Balance"
            ]
          ]
        },
        "Mode": {
          "type": "enum",
          "value_list": [
            "Permit",
            "Forbid"
          ]
        },
        "MultiChainHeight": {
          "type": "enum",
          "type_mapping": [
            [
              "Thischain",
              "BlockNumber"
            ],
            [
              "Sidechain",
              "u64"
            ]
          ]
        },
        "MultiCurrencyBalance": "Balance",
        "MultiCurrencyBalanceOf": "MultiCurrencyBalance",
        "MultisigAccount": {
          "type": "struct",
          "type_mapping": [
            [
              "signatories",
              "Vec<AccountId>"
            ],
            [
              "threshold",
              "u8"
            ]
          ]
        },
        "OffchainRequest": {
          "type": "enum",
          "type_mapping": [
            [
              "Outgoing",
              "(OutgoingRequest, H256)"
            ],
            [
              "LoadIncoming",
              "LoadIncomingRequest"
            ],
            [
              "Incoming",
              "(IncomingRequest, H256)"
            ]
          ]
        },
        "OracleKey": "AssetId",
        "OutgoingAddAsset": {
          "type": "struct",
          "type_mapping": [
            [
              "author",
              "AccountId"
            ],
            [
              "asset_id",
              "AssetId"
            ],
            [
              "supply",
              "Balance"
            ],
            [
              "nonce",
              "Index"
            ],
            [
              "network_id",
              "BridgeNetworkId"
            ],
            [
              "timepoint",
              "BridgeTimepoint"
            ]
          ]
        },
        "OutgoingAddAssetEncoded": {
          "type": "struct",
          "type_mapping": [
            [
              "name",
              "String"
            ],
            [
              "symbol",
              "String"
            ],
            [
              "decimal",
              "u8"
            ],
            [
              "supply",
              "U256"
            ],
            [
              "sidechain_asset_id",
              "FixedBytes"
            ],
            [
              "hash",
              "H256"
            ],
            [
              "network_id",
              "H256"
            ],
            [
              "raw",
              "Vec<u8>"
            ]
          ]
        },
        "OutgoingAddPeer": {
          "type": "struct",
          "type_mapping": [
            [
              "author",
              "AccountId"
            ],
            [
              "peer_address",
              "EthereumAddress"
            ],
            [
              "peer_account_id",
              "AccountId"
            ],
            [
              "nonce",
              "Index"
            ],
            [
              "network_id",
              "BridgeNetworkId"
            ],
            [
              "timepoint",
              "BridgeTimepoint"
            ]
          ]
        },
        "OutgoingAddPeerCompat": {
          "type": "struct",
          "type_mapping": [
            [
              "author",
              "AccountId"
            ],
            [
              "peer_address",
              "EthereumAddress"
            ],
            [
              "peer_account_id",
              "AccountId"
            ],
            [
              "nonce",
              "Index"
            ],
            [
              "network_id",
              "BridgeNetworkId"
            ],
            [
              "timepoint",
              "BridgeTimepoint"
            ]
          ]
        },
        "OutgoingAddPeerEncoded": {
          "type": "struct",
          "type_mapping": [
            [
              "peer_address",
              "EthereumAddress"
            ],
            [
              "tx_hash",
              "H256"
            ],
            [
              "network_id",
              "H256"
            ],
            [
              "raw",
              "Vec<u8>"
            ]
          ]
        },
        "OutgoingAddToken": {
          "type": "struct",
          "type_mapping": [
            [
              "author",
              "AccountId"
            ],
            [
              "token_address",
              "EthereumAddress"
            ],
            [
              "ticker",
              "String"
            ],
            [
              "name",
              "String"
            ],
            [
              "decimals",
              "u8"
            ],
            [
              "nonce",
              "Index"
            ],
            [
              "network_id",
              "BridgeNetworkId"
            ],
            [
              "timepoint",
              "BridgeTimepoint"
            ]
          ]
        },
        "OutgoingAddTokenEncoded": {
          "type": "struct",
          "type_mapping": [
            [
              "token_address",
              "EthereumAddress"
            ],
            [
              "ticker",
              "String"
            ],
            [
              "name",
              "String"
            ],
            [
              "decimals",
              "u8"
            ],
            [
              "hash",
              "H256"
            ],
            [
              "network_id",
              "H256"
            ],
            [
              "raw",
              "Vec<u8>"
            ]
          ]
        },
        "OutgoingMigrate": {
          "type": "struct",
          "type_mapping": [
            [
              "author",
              "AccountId"
            ],
            [
              "new_contract_address",
              "EthereumAddress"
            ],
            [
              "erc20_native_tokens",
              "Vec<EthereumAddress>"
            ],
            [
              "nonce",
              "Index"
            ],
            [
              "network_id",
              "BridgeNetworkId"
            ],
            [
              "timepoint",
              "BridgeTimepoint"
            ]
          ]
        },
        "OutgoingMigrateEncoded": {
          "type": "struct",
          "type_mapping": [
            [
              "this_contract_address",
              "EthereumAddress"
            ],
            [
              "tx_hash",
              "H256"
            ],
            [
              "new_contract_address",
              "EthereumAddress"
            ],
            [
              "erc20_native_tokens",
              "Vec<EthereumAddress>"
            ],
            [
              "network_id",
              "H256"
            ],
            [
              "raw",
              "Vec<u8>"
            ]
          ]
        },
        "OutgoingPrepareForMigration": {
          "type": "struct",
          "type_mapping": [
            [
              "author",
              "AccountId"
            ],
            [
              "nonce",
              "Index"
            ],
            [
              "network_id",
              "BridgeNetworkId"
            ],
            [
              "timepoint",
              "BridgeTimepoint"
            ]
          ]
        },
        "OutgoingPrepareForMigrationEncoded": {
          "type": "struct",
          "type_mapping": [
            [
              "this_contract_address",
              "EthereumAddress"
            ],
            [
              "tx_hash",
              "H256"
            ],
            [
              "network_id",
              "H256"
            ],
            [
              "raw",
              "Vec<u8>"
            ]
          ]
        },
        "OutgoingRemovePeer": {
          "type": "struct",
          "type_mapping": [
            [
              "author",
              "AccountId"
            ],
            [
              "peer_account_id",
              "AccountId"
            ],
            [
              "peer_address",
              "EthereumAddress"
            ],
            [
              "nonce",
              "Index"
            ],
            [
              "network_id",
              "BridgeNetworkId"
            ],
            [
              "timepoint",
              "BridgeTimepoint"
            ]
          ]
        },
        "OutgoingRemovePeerCompat": {
          "type": "struct",
          "type_mapping": [
            [
              "author",
              "AccountId"
            ],
            [
              "peer_account_id",
              "AccountId"
            ],
            [
              "peer_address",
              "EthereumAddress"
            ],
            [
              "nonce",
              "Index"
            ],
            [
              "network_id",
              "BridgeNetworkId"
            ],
            [
              "timepoint",
              "BridgeTimepoint"
            ]
          ]
        },
        "OutgoingRemovePeerEncoded": {
          "type": "struct",
          "type_mapping": [
            [
              "peer_address",
              "EthereumAddress"
            ],
            [
              "tx_hash",
              "H256"
            ],
            [
              "network_id",
              "H256"
            ],
            [
              "raw",
              "Vec<u8>"
            ]
          ]
        },
        "OutgoingRequest": {
          "type": "enum",
          "type_mapping": [
            [
              "Transfer",
              "OutgoingTransfer"
            ],
            [
              "AddAsset",
              "OutgoingAddAsset"
            ],
            [
              "AddToken",
              "OutgoingAddToken"
            ],
            [
              "AddPeer",
              "OutgoingAddPeer"
            ],
            [
              "RemovePeer",
              "OutgoingRemovePeer"
            ],
            [
              "PrepareForMigration",
              "OutgoingPrepareForMigration"
            ],
            [
              "Migrate",
              "OutgoingMigrate"
            ]
          ]
        },
        "OutgoingRequestEncoded": {
          "type": "enum",
          "type_mapping": [
            [
              "Transfer",
              "OutgoingTransferEncoded"
            ],
            [
              "AddAsset",
              "OutgoingAddAssetEncoded"
            ],
            [
              "AddToken",
              "OutgoingAddTokenEncoded"
            ],
            [
              "AddPeer",
              "OutgoingAddPeerEncoded"
            ],
            [
              "RemovePeer",
              "OutgoingRemovePeerEncoded"
            ],
            [
              "PrepareForMigration",
              "OutgoingPrepareForMigrationEncoded"
            ],
            [
              "Migrate",
              "OutgoingMigrateEncoded"
            ]
          ]
        },
        "OutgoingTransfer": {
          "type": "struct",
          "type_mapping": [
            [
              "from",
              "AccountId"
            ],
            [
              "to",
              "EthereumAddress"
            ],
            [
              "asset_id",
              "AssetId"
            ],
            [
              "amount",
              "Balance"
            ],
            [
              "nonce",
              "Index"
            ],
            [
              "network_id",
              "BridgeNetworkId"
            ],
            [
              "timepoint",
              "BridgeTimepoint"
            ]
          ]
        },
        "OutgoingTransferEncoded": {
          "type": "struct",
          "type_mapping": [
            [
              "currency_id",
              "CurrencyIdEncoded"
            ],
            [
              "amount",
              "U256"
            ],
            [
              "to",
              "EthereumAddress"
            ],
            [
              "from",
              "EthereumAddress"
            ],
            [
              "tx_hash",
              "H256"
            ],
            [
              "network_id",
              "H256"
            ],
            [
              "raw",
              "Vec<u8>"
            ]
          ]
        },
        "OwnerId": "AccountId",
        "PendingMultisigAccount": {
          "type": "struct",
          "type_mapping": [
            [
              "approving_accounts",
              "Vec<AccountId>"
            ],
            [
              "migrate_at",
              "Option<BlockNumber>"
            ]
          ]
        },
        "Permission": "Null",
        "PermissionId": "u32",
        "PoolFarmer": {
          "type": "struct",
          "type_mapping": [
            [
              "account",
              "AccountId"
            ],
            [
              "block",
              "BlockNumber"
            ],
            [
              "weight",
              "Balance"
            ]
          ]
        },
        "PostDispatchInfo": {
          "type": "struct",
          "type_mapping": [
            [
              "actual_weight",
              "Option<Weight>"
            ],
            [
              "pays_fee",
              "Pays"
            ]
          ]
        },
        "PredefinedAssetId": {
          "type": "enum",
          "value_list": [
            "XOR",
            "DOT",
            "KSM",
            "USDT",
            "VAL",
            "PSWAP",
            "DAI",
            "ETH",
            "XSTUSD"
          ]
        },
        "PriceInfo": {
          "type": "struct",
          "type_mapping": [
            [
              "price_failures",
              "u32"
            ],
            [
              "spot_prices",
              "Vec<Balance>"
            ],
            [
              "average_price",
              "Balance"
            ],
            [
              "needs_update",
              "bool"
            ],
            [
              "last_spot_price",
              "Balance"
            ]
          ]
        },
        "Public": "[u8; 33]",
        "QuoteAmount": {
          "type": "enum",
          "type_mapping": [
            [
              "WithDesiredInput",
              "QuoteWithDesiredInput"
            ],
            [
              "WithDesiredOutput",
              "QuoteWithDesiredOutput"
            ]
          ]
        },
        "QuoteWithDesiredInput": {
          "type": "struct",
          "type_mapping": [
            [
              "desired_amount_in",
              "Balance"
            ]
          ]
        },
        "QuoteWithDesiredOutput": {
          "type": "struct",
          "type_mapping": [
            [
              "desired_amount_out",
              "Balance"
            ]
          ]
        },
        "RefCount": "u32",
        "RequestStatus": {
          "type": "enum",
          "value_list": [
            "Pending",
            "Frozen",
            "ApprovalsReady",
            "Failed",
            "Done"
          ]
        },
        "RewardInfo": {
          "type": "struct",
          "type_mapping": [
            [
              "limit",
              "Balance"
            ],
            [
              "total_available",
              "Balance"
            ],
            [
              "rewards",
              "BTreeMap<RewardReason, Balance>"
            ]
          ]
        },
        "RewardReason": {
          "type": "enum",
          "value_list": [
            "Unspecified",
            "BuyOnBondingCurve",
            "LiquidityProvisionFarming",
            "MarketMakerVolume"
          ]
        },
        "Scope": {
          "type": "enum",
          "type_mapping": [
            [
              "Limited",
              "H512"
            ],
            [
              "Unlimited",
              "Null"
            ]
          ]
        },
        "SignatureParams": {
          "type": "struct",
          "type_mapping": [
            [
              "r",
              "[u8; 32]"
            ],
            [
              "s",
              "[u8; 32]"
            ],
            [
              "v",
              "u8"
            ]
          ]
        },
        "SmoothPriceState": "Null",
        "StakingInfo": {
          "type": "struct",
          "type_mapping": [
            [
              "deposited",
              "Balance"
            ],
            [
              "rewards",
              "Balance"
            ]
          ]
        },
        "StorageVersion": "Null",
        "SwapAction": "Null",
        "SwapAmount": {
          "type": "enum",
          "type_mapping": [
            [
              "WithDesiredInput",
              "SwapWithDesiredInput"
            ],
            [
              "WithDesiredOutput",
              "SwapWithDesiredOutput"
            ]
          ]
        },
        "SwapOutcome": {
          "type": "struct",
          "type_mapping": [
            [
              "amount",
              "Balance"
            ],
            [
              "fee",
              "Balance"
            ]
          ]
        },
        "SwapOutcomeInfo": {
          "type": "struct",
          "type_mapping": [
            [
              "amount",
              "Balance"
            ],
            [
              "fee",
              "Balance"
            ]
          ]
        },
        "SwapVariant": {
          "type": "enum",
          "value_list": [
            "WithDesiredInput",
            "WithDesiredOutput"
          ]
        },
        "SwapWithDesiredInput": {
          "type": "struct",
          "type_mapping": [
            [
              "desired_amount_in",
              "Balance"
            ],
            [
              "min_amount_out",
              "Balance"
            ]
          ]
        },
        "SwapWithDesiredOutput": {
          "type": "struct",
          "type_mapping": [
            [
              "desired_amount_out",
              "Balance"
            ],
            [
              "max_amount_in",
              "Balance"
            ]
          ]
        },
        "TAssetBalance": "Balance",
        "TP": "TradingPair",
        "TechAccountId": {
          "type": "enum",
          "type_mapping": [
            [
              "Pure",
              "(DEXId, TechPurpose)"
            ],
            [
              "Generic",
              "(Vec<u8>, Vec<u8>)"
            ],
            [
              "Wrapped",
              "AccountId"
            ],
            [
              "WrappedRepr",
              "AccountId"
            ]
          ]
        },
        "TechAccountIdPrimitive": "Null",
        "TechAmount": "Amount",
        "TechAssetId": {
          "type": "enum",
          "type_mapping": [
            [
              "Wrapped",
              "PredefinedAssetId"
            ],
            [
              "Escaped",
              "AssetId"
            ]
          ]
        },
        "TechBalance": "Balance",
        "TechPurpose": {
          "type": "enum",
          "type_mapping": [
            [
              "FeeCollector",
              "Null"
            ],
            [
              "FeeCollectorForPair",
              "TechTradingPair"
            ],
            [
              "LiquidityKeeper",
              "TechTradingPair"
            ],
            [
              "Identifier",
              "Vec<u8>"
            ]
          ]
        },
        "TechTradingPair": {
          "type": "struct",
          "type_mapping": [
            [
              "base_asset_id",
              "TechAssetId"
            ],
            [
              "target_asset_id",
              "TechAssetId"
            ]
          ]
        },
        "TradingPair": {
          "type": "struct",
          "type_mapping": [
            [
              "base_asset_id",
              "AssetId"
            ],
            [
              "target_asset_id",
              "AssetId"
            ]
          ]
        },
        "ValidationFunction": "Null",
        "Timepoint": {
          "type": "struct",
          "type_mapping": [
            [
              "height",
              "BlockNumber"
            ],
            [
              "index",
              "u32"
            ]
          ]
        },
        "BTreeMap<RewardReason,Balance>": "Vec<(RewardReason,Balance)>",
        "BTreeSet<SignatureParams>": "Vec<SignatureParams>",
        "BTreeSet<H256>": "Vec<H256>",
        "BTreeSet<AssetId>": "Vec<AssetId>",
        "BTreeSet<AssetIdOf>": "Vec<AssetIdOf>",
        "BTreeSet<AccountId>": "Vec<AccountId>",
        "BTreeSet<LiquiditySourceType>": "Vec<LiquiditySourceType>",
        "ecdsa::Public": "[u8; 33]",
        "Result<IncomingRequest, DispatchError>": {
          "type": "enum",
          "type_mapping": [
            [
              "Ok",
              "IncomingRequest"
            ],
            [
              "Err",
              "DispatchError"
            ]
          ]
        }
      }
    }
  ],
  "runtime_upgrades": [
    [
      0,
      1
    ],
    [
      489600,
      3
    ],
    [
      616533,
      4
    ],
    [
      1243341,
      7
    ],
    [
      1403659,
      8
    ],
    [
      1744716,
      9
    ],
    [
      2829626,
      19
    ],
    [3859200, 22],
    [3939851, 23]
  ]
}<|MERGE_RESOLUTION|>--- conflicted
+++ resolved
@@ -1,9 +1,5 @@
 {
-<<<<<<< HEAD
   "runtime_id": 23,
-=======
-  "runtime_id": 22,
->>>>>>> e2ba8fbf
   "versioning": [
     {
       "runtime_range": [
